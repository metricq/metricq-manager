--- conflicted
+++ resolved
@@ -48,17 +48,15 @@
         self.config_path = config_path
         self.queue_ttl = queue_ttl
 
-<<<<<<< HEAD
         self.couchdb_client = cloudant.client.CouchDB(couchdb_user, couchdb_password, url=couchdb_url, connect=True)
         self.couchdb_session = self.couchdb_client.session()
         self.couchdb_db_config = self.couchdb_client.create_database("config")#, throw_on_exists=False)
         self.couchdb_db_metadata = self.couchdb_client.create_database("metadata")
-=======
+
         # TODO if this proves to be reliable, remove the option
         self._subscription_autodelete = True
         # TODO Make some config stuff
         self._expires_seconds = 3600
->>>>>>> 47acd872
 
     async def connect(self):
         await super().connect()
